use std::{
    mem::MaybeUninit,
    ops::{Add, Div, Mul, Neg, Shl, ShlAssign, Shr, ShrAssign, Sub},
};

use blst::{
    blst_bendian_from_scalar, blst_final_exp, blst_fp, blst_fp12, blst_fp12_is_one, blst_fp12_mul,
    blst_fr, blst_fr_add, blst_fr_cneg, blst_fr_eucl_inverse, blst_fr_from_scalar,
    blst_fr_from_uint64, blst_fr_lshift, blst_fr_mul, blst_fr_rshift, blst_fr_sub,
    blst_miller_loop, blst_p1, blst_p1_add, blst_p1_affine, blst_p1_affine_in_g1, blst_p1_cneg,
    blst_p1_compress, blst_p1_deserialize, blst_p1_from_affine, blst_p1_mult, blst_p1_to_affine,
    blst_p2, blst_p2_add, blst_p2_affine, blst_p2_affine_in_g2, blst_p2_deserialize,
    blst_p2_from_affine, blst_p2_mult, blst_p2_to_affine, blst_scalar, blst_scalar_fr_check,
    blst_scalar_from_bendian, blst_scalar_from_fr, blst_sha256, blst_uint64_from_fr, BLS12_381_G2,
    BLS12_381_NEG_G1, BLS12_381_NEG_G2, BLST_ERROR,
};

#[derive(Clone, Copy, Debug)]
pub enum FiniteFieldError {
    InvalidEncoding,
    NotInFiniteField,
}

#[derive(Clone, Copy, Debug)]
pub enum ECGroupError {
    InvalidEncoding,
    NotInGroup,
    NotOnCurve,
}

#[derive(Clone, Copy, Debug)]
pub enum Error {
    FiniteField(FiniteFieldError),
    ECGroup(ECGroupError),
}

impl From<FiniteFieldError> for Error {
    fn from(err: FiniteFieldError) -> Self {
        Self::FiniteField(err)
    }
}

impl From<ECGroupError> for Error {
    fn from(err: ECGroupError) -> Self {
        Self::ECGroup(err)
    }
}

<<<<<<< HEAD
/// A data structure that can be serialized into the compressed format defined by Zcash.
///
/// github.com/zkcrypto/pairing/blob/34aa52b0f7bef705917252ea63e5a13fa01af551/src/bls12_381/README.md
pub trait Compress {
    fn compress(&self, buf: impl AsMut<[u8]>) -> Result<usize, ()>;
}

/// A data structure that can be deserialized from the compressed format defined by Zcash.
///
/// github.com/zkcrypto/pairing/blob/34aa52b0f7bef705917252ea63e5a13fa01af551/src/bls12_381/README.md
pub trait Decompress: Sized {
    fn decompress(compressed: impl AsRef<[u8]>) -> Result<Self, ()>;
}

#[derive(Clone, Debug, Default, Eq, PartialEq)]
pub struct Scalar {
    element: blst_scalar,
}

impl Scalar {
    pub const BITS: usize = 256;
    pub const BYTES: usize = Self::BITS / 8;

    pub fn from_be_slice(bytes: impl AsRef<[u8]>) -> Option<Self> {
        if bytes.as_ref().len() != Self::BYTES {
            return None;
        }

        let mut out = MaybeUninit::<blst_scalar>::uninit();
        unsafe {
            blst_scalar_from_bendian(out.as_mut_ptr(), bytes.as_ref().as_ptr());
            Some(Self {
                element: out.assume_init(),
            })
        }
    }

    pub fn to_be_bytes(&self) -> [u8; Self::BYTES] {
        let mut out = [0; Self::BYTES];
        unsafe {
            blst_bendian_from_scalar(out.as_mut_ptr(), &self.element);
        }
        out
    }
}

impl From<u64> for Scalar {
    fn from(element: u64) -> Self {
        let element = [element, 0, 0, 0];
        let mut out = MaybeUninit::<blst_scalar>::uninit();
        unsafe {
            blst_scalar_from_uint64(out.as_mut_ptr(), element.as_ptr());
            Self {
                element: out.assume_init(),
            }
        }
    }
}

impl<T: AsRef<Fr>> From<T> for Scalar {
    fn from(element: T) -> Self {
        let mut out = MaybeUninit::<blst_scalar>::uninit();
        unsafe {
            blst_scalar_from_fr(out.as_mut_ptr(), &element.as_ref().element);
            Self {
                element: out.assume_init(),
            }
        }
    }
}

impl AsRef<Self> for Scalar {
    fn as_ref(&self) -> &Self {
        self
    }
}

=======
>>>>>>> 72be8251
#[derive(Clone, Copy, Debug, Default, Eq, PartialEq)]
pub struct Fr {
    element: blst_fr,
}

impl Fr {
    pub const ZERO: Self = Self {
        element: blst_fr { l: [0, 0, 0, 0] },
    };
    pub const ONE: Self = Self {
        element: blst_fr {
            l: [
                0x00000001fffffffe,
                0x5884b7fa00034802,
                0x998c4fefecbc4ff5,
                0x1824b159acc5056f,
            ],
        },
    };
    pub const MAX: Self = Self {
        element: blst_fr {
            l: [
                18446744060824649731,
                18102478225614246908,
                11073656695919314959,
                6613806504683796440,
            ],
        },
    };
    pub const BITS: usize = 256;
    pub const BYTES: usize = Self::BITS / 8;

    pub(crate) fn from_blst_scalar(scalar: blst_scalar) -> Option<Self> {
        let mut out = MaybeUninit::<blst_fr>::uninit();
        unsafe {
            blst_scalar_fr_check(&scalar).then(|| {
                blst_fr_from_scalar(out.as_mut_ptr(), &scalar);
                Self {
                    element: out.assume_init(),
                }
            })
        }
    }

    pub fn from_be_bytes(bytes: impl AsRef<[u8; Self::BYTES]>) -> Option<Self> {
        let mut scalar = MaybeUninit::<blst_scalar>::uninit();
        unsafe {
            blst_scalar_from_bendian(scalar.as_mut_ptr(), bytes.as_ref().as_ptr());
            Self::from_blst_scalar(scalar.assume_init())
        }
    }

    pub fn from_be_slice(bytes: impl AsRef<[u8]>) -> Result<Self, FiniteFieldError> {
        if bytes.as_ref().len() != Self::BYTES {
            return Err(FiniteFieldError::InvalidEncoding);
        }
        let mut scalar = MaybeUninit::<blst_scalar>::uninit();
        unsafe {
            blst_scalar_from_bendian(scalar.as_mut_ptr(), bytes.as_ref().as_ptr());
            Self::from_blst_scalar(scalar.assume_init()).ok_or(FiniteFieldError::NotInFiniteField)
        }
    }

    pub fn to_be_bytes(self) -> [u8; Self::BYTES] {
        let mut bytes = [0; Self::BYTES];
        let mut scalar = MaybeUninit::<blst_scalar>::uninit();
        unsafe {
            blst_scalar_from_fr(scalar.as_mut_ptr(), &self.element);
            blst_bendian_from_scalar(bytes.as_mut_ptr(), scalar.as_ptr());
        }
        bytes
    }

    pub fn as_u64(&self) -> u64 {
        let mut out = [0, 0, 0, 0];
        unsafe {
            blst_uint64_from_fr(out.as_mut_ptr(), &self.element);
        }
        out[0]
    }

    pub fn pow(&self, power: &Self) -> Self {
        let mut power = *power;

        let mut out = *self;
        let mut tmp = Self::ONE;
        while power != Self::ONE && power != Self::ZERO {
            // remaining power odd
            if power.is_odd() {
                tmp = out * tmp;
                power = power - Self::ONE;
            }

            out = out * out;
            power >>= 1;
        }

        out = out * tmp;
        out
    }

    pub(crate) fn hash_to(data: impl AsRef<[u8]>) -> Self {
        let mut out = MaybeUninit::<blst_fr>::uninit();
        let mut scalar = MaybeUninit::<blst_scalar>::uninit();
        let mut hash = [0; Self::BYTES];
        unsafe {
            blst_sha256(
                hash.as_mut_ptr(),
                data.as_ref().as_ptr(),
                data.as_ref().len(),
            );
            blst_scalar_from_bendian(scalar.as_mut_ptr(), hash.as_ptr());
            blst_fr_from_scalar(out.as_mut_ptr(), scalar.as_ptr());
            Self {
                element: out.assume_init(),
            }
        }
    }

    fn is_odd(&self) -> bool {
        let mut scalar = blst_scalar::default();
        let mut bendian = [0; Self::BYTES];
        unsafe {
            blst_scalar_from_fr(&mut scalar, &self.element);
            blst_bendian_from_scalar(bendian.as_mut_ptr(), &scalar);
        }
        bendian[Self::BYTES - 1] & 0b00000001 == 1
    }
}

impl AsRef<blst_fr> for Fr {
    fn as_ref(&self) -> &blst_fr {
        &self.element
    }
}

impl From<u64> for Fr {
    fn from(element: u64) -> Self {
        let element = [element, 0, 0, 0];
        let mut out = MaybeUninit::<blst_fr>::uninit();
        unsafe {
            blst_fr_from_uint64(out.as_mut_ptr(), element.as_ptr());
            Self {
                element: out.assume_init(),
            }
        }
    }
}

impl Add for Fr {
    type Output = Self;

    fn add(self, rhs: Self) -> Self::Output {
        let mut out = MaybeUninit::<blst_fr>::uninit();
        unsafe {
            blst_fr_add(out.as_mut_ptr(), &self.element, &rhs.element);
            Self {
                element: out.assume_init(),
            }
        }
    }
}

impl Sub for Fr {
    type Output = Self;

    fn sub(self, rhs: Self) -> Self::Output {
        let mut out = MaybeUninit::<blst_fr>::uninit();
        unsafe {
            blst_fr_sub(out.as_mut_ptr(), &self.element, &rhs.element);
            Self {
                element: out.assume_init(),
            }
        }
    }
}

impl Mul<&Fr> for &Fr {
    type Output = Fr;

    fn mul(self, rhs: &Fr) -> Self::Output {
        let mut out = MaybeUninit::<blst_fr>::uninit();
        unsafe {
            blst_fr_mul(out.as_mut_ptr(), &self.element, &rhs.element);
            Fr {
                element: out.assume_init(),
            }
        }
    }
}

impl Mul<&Self> for Fr {
    type Output = Self;

    #[allow(clippy::op_ref)]
    fn mul(self, rhs: &Self) -> Self::Output {
        &self * rhs
    }
}

impl Mul for Fr {
    type Output = Self;

    #[allow(clippy::op_ref)]
    fn mul(self, rhs: Self) -> Self::Output {
        self * &rhs
    }
}

impl Div for Fr {
    type Output = Self;

    fn div(self, rhs: Self) -> Self::Output {
        assert_ne!(rhs, Fr::ZERO, "division by zero in finite field Fr");
        let mut inv = MaybeUninit::<blst_fr>::uninit();
        let mut out = MaybeUninit::<blst_fr>::uninit();
        unsafe {
            blst_fr_eucl_inverse(inv.as_mut_ptr(), &rhs.element);
            blst_fr_mul(out.as_mut_ptr(), &self.element, inv.as_ptr());
            Self {
                element: out.assume_init(),
            }
        }
    }
}

impl Neg for Fr {
    type Output = Self;

    fn neg(self) -> Self::Output {
        let mut out = MaybeUninit::<blst_fr>::uninit();
        unsafe {
            blst_fr_cneg(out.as_mut_ptr(), &self.element, true);
            Self {
                element: out.assume_init(),
            }
        }
    }
}

impl ShlAssign<usize> for Fr {
    fn shl_assign(&mut self, rhs: usize) {
        unsafe {
            blst_fr_lshift(&mut self.element, &self.element, rhs);
        }
    }
}

impl Shl<usize> for Fr {
    type Output = Fr;

    fn shl(mut self, rhs: usize) -> Self::Output {
        self <<= rhs;
        self
    }
}

impl ShrAssign<usize> for Fr {
    fn shr_assign(&mut self, rhs: usize) {
        unsafe {
            blst_fr_rshift(&mut self.element, &self.element, rhs);
        }
    }
}

impl Shr<usize> for Fr {
    type Output = Fr;

    fn shr(mut self, rhs: usize) -> Self::Output {
        self >>= rhs;
        self
    }
}

#[derive(Clone, Copy, Debug, Default, Eq, PartialEq)]
pub struct P1 {
    element: blst_p1,
}

impl P1 {
    pub const INF: Self = Self {
        element: blst_p1 {
            x: blst_fp {
                l: [0, 0, 0, 0, 0, 0],
            },
            y: blst_fp {
                l: [0, 0, 0, 0, 0, 0],
            },
            z: blst_fp {
                l: [0, 0, 0, 0, 0, 0],
            },
        },
    };
    pub const BITS: usize = 384;
    pub const BYTES: usize = Self::BITS / 8;

    pub fn deserialize(bytes: impl AsRef<[u8; Self::BYTES]>) -> Result<Self, ECGroupError> {
        let mut affine = MaybeUninit::<blst_p1_affine>::uninit();
        let mut out = MaybeUninit::<blst_p1>::uninit();
        unsafe {
            // NOTE: deserialize performs a curve check but not a subgroup check. if that changes,
            // then we should encounter `unreachable` for `BLST_POINT_NOT_IN_GROUP` in tests.
            match blst_p1_deserialize(affine.as_mut_ptr(), bytes.as_ref().as_ptr()) {
                BLST_ERROR::BLST_SUCCESS => {}
                BLST_ERROR::BLST_BAD_ENCODING => return Err(ECGroupError::InvalidEncoding),
                BLST_ERROR::BLST_POINT_NOT_ON_CURVE => return Err(ECGroupError::NotOnCurve),
                other => unreachable!("{other:?}"),
            }
            if !blst_p1_affine_in_g1(affine.as_ptr()) {
                return Err(ECGroupError::NotInGroup);
            }

            blst_p1_from_affine(out.as_mut_ptr(), affine.as_ptr());
            Ok(Self {
                element: out.assume_init(),
            })
        }
    }

    pub fn serialize(&self) -> [u8; Self::BYTES] {
        let mut out = [0; Self::BYTES];
        unsafe {
            blst_p1_compress(out.as_mut_ptr(), &self.element);
        }
        out
    }

    // TODO: optimize w/ pippenger
    pub fn lincomb<'a>(terms: impl Iterator<Item = (&'a Self, &'a Fr)>) -> Self {
        let mut lincomb = Self::INF;
        for (point, scalar) in terms {
            lincomb = lincomb + (point * scalar);
        }

        lincomb
    }

    // TODO: optimize w/ pippenger
    // TODO: unify with `P1::lincomb`
    pub fn lincomb_owned(terms: impl Iterator<Item = (Self, Fr)>) -> Self {
        let mut lincomb = Self::INF;
        for (point, scalar) in terms {
            lincomb = lincomb + (point * scalar);
        }

        lincomb
    }

    // TODO: make available as `const`
    pub fn neg_generator() -> Self {
        let mut out = MaybeUninit::<blst_p1>::uninit();
        unsafe {
            blst_p1_from_affine(out.as_mut_ptr(), &BLS12_381_NEG_G1);
            Self {
                element: out.assume_init(),
            }
        }
    }
}

impl AsRef<blst_p1> for P1 {
    fn as_ref(&self) -> &blst_p1 {
        &self.element
    }
}

impl Add for P1 {
    type Output = Self;

    fn add(self, rhs: Self) -> Self::Output {
        let mut out = MaybeUninit::<blst_p1>::uninit();
        unsafe {
            blst_p1_add(out.as_mut_ptr(), &self.element, &rhs.element);
            Self {
                element: out.assume_init(),
            }
        }
    }
}

impl Add<&Self> for P1 {
    type Output = Self;

    fn add(self, rhs: &Self) -> Self::Output {
        let mut out = MaybeUninit::<blst_p1>::uninit();
        unsafe {
            blst_p1_add(out.as_mut_ptr(), &self.element, &rhs.element);
            Self {
                element: out.assume_init(),
            }
        }
    }
}

impl Mul<&Fr> for &P1 {
    type Output = P1;

    fn mul(self, rhs: &Fr) -> Self::Output {
        let mut scalar = blst_scalar::default();
        let mut out = MaybeUninit::<blst_p1>::uninit();
        unsafe {
            blst_scalar_from_fr(&mut scalar, &rhs.element);
            blst_p1_mult(out.as_mut_ptr(), &self.element, scalar.b.as_ptr(), 255);
            P1 {
                element: out.assume_init(),
            }
        }
    }
}

impl Mul<&Fr> for P1 {
    type Output = Self;

    #[allow(clippy::op_ref)]
    fn mul(self, rhs: &Fr) -> Self::Output {
        &self * rhs
    }
}

impl Mul<Fr> for P1 {
    type Output = Self;

    fn mul(self, rhs: Fr) -> Self::Output {
        self * &rhs
    }
}

impl Neg for P1 {
    type Output = Self;

    fn neg(mut self) -> Self::Output {
        unsafe {
            blst_p1_cneg(&mut self.element, true);
        }
        self
    }
}

#[derive(Clone, Copy, Debug, Default, Eq, PartialEq)]
pub struct P2 {
    element: blst_p2,
}

impl P2 {
    pub const BITS: usize = 768;
    pub const BYTES: usize = Self::BITS / 8;

    pub fn deserialize(bytes: impl AsRef<[u8; Self::BYTES]>) -> Result<Self, ECGroupError> {
        let mut affine = MaybeUninit::<blst_p2_affine>::uninit();
        let mut out = MaybeUninit::<blst_p2>::uninit();
        unsafe {
            // NOTE: deserialize performs a curve check but not a subgroup check. if that changes,
            // then we should encounter `unreachable` for `BLST_POINT_NOT_IN_GROUP` in tests.
            match blst_p2_deserialize(affine.as_mut_ptr(), bytes.as_ref().as_ptr()) {
                BLST_ERROR::BLST_SUCCESS => {}
                BLST_ERROR::BLST_BAD_ENCODING => return Err(ECGroupError::InvalidEncoding),
                BLST_ERROR::BLST_POINT_NOT_ON_CURVE => return Err(ECGroupError::NotOnCurve),
                other => unreachable!("{other:?}"),
            }
            if !blst_p2_affine_in_g2(affine.as_ptr()) {
                return Err(ECGroupError::NotInGroup);
            }

            blst_p2_from_affine(out.as_mut_ptr(), affine.as_ptr());
            Ok(Self {
                element: out.assume_init(),
            })
        }
    }

    // TODO: make available as `const`
    pub fn generator() -> Self {
        let mut out = MaybeUninit::<blst_p2>::uninit();
        unsafe {
            blst_p2_from_affine(out.as_mut_ptr(), &BLS12_381_G2);
            Self {
                element: out.assume_init(),
            }
        }
    }

    // TODO: make available as `const`
    pub fn neg_generator() -> Self {
        let mut out = MaybeUninit::<blst_p2>::uninit();
        unsafe {
            blst_p2_from_affine(out.as_mut_ptr(), &BLS12_381_NEG_G2);
            Self {
                element: out.assume_init(),
            }
        }
    }
}

impl Add for P2 {
    type Output = Self;

    fn add(self, rhs: Self) -> Self::Output {
        let mut out = MaybeUninit::<blst_p2>::uninit();
        unsafe {
            blst_p2_add(out.as_mut_ptr(), &self.element, &rhs.element);
            Self {
                element: out.assume_init(),
            }
        }
    }
}

impl Mul<&Fr> for &P2 {
    type Output = P2;

    fn mul(self, rhs: &Fr) -> Self::Output {
        let mut scalar = blst_scalar::default();
        let mut out = MaybeUninit::<blst_p2>::uninit();
        unsafe {
            blst_scalar_from_fr(&mut scalar, &rhs.element);
            blst_p2_mult(out.as_mut_ptr(), &self.element, scalar.b.as_ptr(), 255);
            P2 {
                element: out.assume_init(),
            }
        }
    }
}

impl Mul<&Fr> for P2 {
    type Output = Self;

    #[allow(clippy::op_ref)]
    fn mul(self, rhs: &Fr) -> Self::Output {
        &self * rhs
    }
}

impl Mul<Fr> for P2 {
    type Output = Self;

    fn mul(self, rhs: Fr) -> Self::Output {
        self * &rhs
    }
}

pub fn verify_pairings((a1, a2): (P1, P2), (b1, b2): (P1, P2)) -> bool {
    let mut a1_neg_affine = MaybeUninit::<blst_p1_affine>::uninit();
    let mut a2_affine = MaybeUninit::<blst_p2_affine>::uninit();

    let mut b1_affine = MaybeUninit::<blst_p1_affine>::uninit();
    let mut b2_affine = MaybeUninit::<blst_p2_affine>::uninit();

    let mut e1 = MaybeUninit::<blst_fp12>::uninit();
    let mut e2 = MaybeUninit::<blst_fp12>::uninit();
    let mut prod = MaybeUninit::<blst_fp12>::uninit();
    let mut exp = MaybeUninit::<blst_fp12>::uninit();

    unsafe {
        blst_p1_to_affine(a1_neg_affine.as_mut_ptr(), &a1.neg().element);
        blst_p2_to_affine(a2_affine.as_mut_ptr(), &a2.element);

        blst_p1_to_affine(b1_affine.as_mut_ptr(), &b1.element);
        blst_p2_to_affine(b2_affine.as_mut_ptr(), &b2.element);

        blst_miller_loop(e1.as_mut_ptr(), a2_affine.as_ptr(), a1_neg_affine.as_ptr());
        blst_miller_loop(e2.as_mut_ptr(), b2_affine.as_ptr(), b1_affine.as_ptr());

        blst_fp12_mul(prod.as_mut_ptr(), e1.as_ptr(), e2.as_ptr());
        blst_final_exp(exp.as_mut_ptr(), prod.as_ptr());
        blst_fp12_is_one(exp.as_ptr())
    }
}

impl AsRef<blst_p2> for P2 {
    fn as_ref(&self) -> &blst_p2 {
        &self.element
    }
}

#[cfg(test)]
mod tests {
    use super::*;

    #[test]
    fn fr_one() {
        assert_eq!(Fr::ONE.as_u64(), 1);
    }

    #[test]
    fn fr_max() {
        assert_eq!(Fr::MAX + Fr::ONE, Fr::ZERO);
    }
}<|MERGE_RESOLUTION|>--- conflicted
+++ resolved
@@ -46,7 +46,6 @@
     }
 }
 
-<<<<<<< HEAD
 /// A data structure that can be serialized into the compressed format defined by Zcash.
 ///
 /// github.com/zkcrypto/pairing/blob/34aa52b0f7bef705917252ea63e5a13fa01af551/src/bls12_381/README.md
@@ -61,71 +60,6 @@
     fn decompress(compressed: impl AsRef<[u8]>) -> Result<Self, ()>;
 }
 
-#[derive(Clone, Debug, Default, Eq, PartialEq)]
-pub struct Scalar {
-    element: blst_scalar,
-}
-
-impl Scalar {
-    pub const BITS: usize = 256;
-    pub const BYTES: usize = Self::BITS / 8;
-
-    pub fn from_be_slice(bytes: impl AsRef<[u8]>) -> Option<Self> {
-        if bytes.as_ref().len() != Self::BYTES {
-            return None;
-        }
-
-        let mut out = MaybeUninit::<blst_scalar>::uninit();
-        unsafe {
-            blst_scalar_from_bendian(out.as_mut_ptr(), bytes.as_ref().as_ptr());
-            Some(Self {
-                element: out.assume_init(),
-            })
-        }
-    }
-
-    pub fn to_be_bytes(&self) -> [u8; Self::BYTES] {
-        let mut out = [0; Self::BYTES];
-        unsafe {
-            blst_bendian_from_scalar(out.as_mut_ptr(), &self.element);
-        }
-        out
-    }
-}
-
-impl From<u64> for Scalar {
-    fn from(element: u64) -> Self {
-        let element = [element, 0, 0, 0];
-        let mut out = MaybeUninit::<blst_scalar>::uninit();
-        unsafe {
-            blst_scalar_from_uint64(out.as_mut_ptr(), element.as_ptr());
-            Self {
-                element: out.assume_init(),
-            }
-        }
-    }
-}
-
-impl<T: AsRef<Fr>> From<T> for Scalar {
-    fn from(element: T) -> Self {
-        let mut out = MaybeUninit::<blst_scalar>::uninit();
-        unsafe {
-            blst_scalar_from_fr(out.as_mut_ptr(), &element.as_ref().element);
-            Self {
-                element: out.assume_init(),
-            }
-        }
-    }
-}
-
-impl AsRef<Self> for Scalar {
-    fn as_ref(&self) -> &Self {
-        self
-    }
-}
-
-=======
->>>>>>> 72be8251
 #[derive(Clone, Copy, Debug, Default, Eq, PartialEq)]
 pub struct Fr {
     element: blst_fr,
