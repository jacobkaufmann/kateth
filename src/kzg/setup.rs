use std::{
    fs::File,
    io::{self, BufReader},
    path::Path,
};

use super::{Bytes32, Bytes48, Commitment, Error, Polynomial, Proof};
use crate::{
<<<<<<< HEAD
    blob::Blob,
    bls::{self, Decompress, ECGroupError, Error as BlsError, Fr, P1, P2},
=======
    blob::{Blob, Error as BlobError},
    bls::{self, ECGroupError, Error as BlsError, Fr, P1, P2},
>>>>>>> 2eb5170d
    math,
};

use alloy_primitives::{hex, Bytes, FixedBytes};

#[derive(Debug)]
pub enum LoadSetupError {
    Bls(BlsError),
    Io(io::Error),
    Hex(hex::FromHexError),
    Serde(serde_json::Error),
    InvalidLenG1Lagrange,
    InvalidLenG2Monomial,
}

#[derive(serde::Deserialize, serde::Serialize)]
struct SetupUnchecked {
    g1_lagrange: Vec<Bytes>,
    g2_monomial: Vec<Bytes>,
}

#[derive(Clone, Debug)]
pub struct Setup<const G1: usize, const G2: usize> {
    pub(crate) g1_lagrange_brp: Box<[P1; G1]>,
    pub(crate) g2_monomial: Box<[P2; G2]>,
    pub(crate) roots_of_unity_brp: Box<[Fr; G1]>,
}

impl<const G1: usize, const G2: usize> Setup<G1, G2> {
    pub fn load(path: impl AsRef<Path>) -> Result<Self, LoadSetupError> {
        let file = File::open(path).map_err(LoadSetupError::Io)?;
        let reader = BufReader::new(file);
        let setup: SetupUnchecked =
            serde_json::from_reader(reader).map_err(LoadSetupError::Serde)?;

        if setup.g1_lagrange.len() != G1 {
            return Err(LoadSetupError::InvalidLenG1Lagrange);
        }
        if setup.g2_monomial.len() != G2 {
            return Err(LoadSetupError::InvalidLenG2Monomial);
        }

        let mut g1_lagrange: Box<[P1; G1]> = Box::new([P1::default(); G1]);
        for (i, point) in setup.g1_lagrange.iter().enumerate() {
            if point.len() != 48 {
                return Err(LoadSetupError::Bls(BlsError::from(
                    ECGroupError::InvalidEncoding,
                )));
            }
            // TODO: skip unnecessary allocation
            let point = FixedBytes::<48>::from_slice(point);
            let point =
<<<<<<< HEAD
                P1::decompress(point).map_err(|err| LoadSetupError::Bls(BlsError::from(err)))?;
=======
                P1::deserialize(&point).map_err(|err| LoadSetupError::Bls(BlsError::from(err)))?;
>>>>>>> 2eb5170d
            g1_lagrange[i] = point;
        }
        let g1_lagrange_brp = math::bit_reversal_permutation_boxed_array(g1_lagrange.as_slice());

        let mut g2_monomial: Box<[P2; G2]> = Box::new([P2::default(); G2]);
        for (i, point) in setup.g2_monomial.iter().enumerate() {
            if point.len() != 96 {
                return Err(LoadSetupError::Bls(BlsError::from(
                    ECGroupError::InvalidEncoding,
                )));
            }
            // TODO: skip unnecessary allocation
            let point = FixedBytes::<96>::from_slice(point);
            let point =
<<<<<<< HEAD
                P2::decompress(point).map_err(|err| LoadSetupError::Bls(BlsError::from(err)))?;
=======
                P2::deserialize(&point).map_err(|err| LoadSetupError::Bls(BlsError::from(err)))?;
>>>>>>> 2eb5170d
            g2_monomial[i] = point;
        }

        let roots_of_unity: [Fr; G1] = math::roots_of_unity();
        let roots_of_unity_brp = math::bit_reversal_permutation_boxed_array(roots_of_unity);

        Ok(Setup {
            g1_lagrange_brp,
            g2_monomial,
            roots_of_unity_brp,
        })
    }

    fn verify_proof_inner(
        &self,
        proof: &Proof,
        commitment: &Commitment,
        point: &Fr,
        eval: &Fr,
    ) -> bool {
        let pairing1 = (*proof, self.g2_monomial[1] + (P2::neg_generator() * point));
        let pairing2 = (*commitment + (P1::neg_generator() * eval), P2::generator());
        bls::verify_pairings(pairing1, pairing2)
    }

    pub fn verify_proof(
        &self,
        proof: &Bytes48,
        commitment: &Bytes48,
        point: &Bytes32,
        eval: &Bytes32,
    ) -> Result<bool, Error> {
        let proof = Proof::deserialize(proof).map_err(|err| Error::from(BlsError::ECGroup(err)))?;
        let commitment = Commitment::deserialize(commitment)
            .map_err(|err| Error::from(BlsError::ECGroup(err)))?;
        let point =
            Fr::from_be_slice(point).map_err(|err| Error::from(BlsError::FiniteField(err)))?;
        let eval =
            Fr::from_be_slice(eval).map_err(|err| Error::from(BlsError::FiniteField(err)))?;

        let verified = self.verify_proof_inner(&proof, &commitment, &point, &eval);
        Ok(verified)
    }

    fn verify_proof_batch(
        &self,
        proofs: impl AsRef<[Proof]>,
        commitments: impl AsRef<[Commitment]>,
        points: impl AsRef<[Fr]>,
        evals: impl AsRef<[Fr]>,
    ) -> bool {
        assert_eq!(proofs.as_ref().len(), commitments.as_ref().len());
        assert_eq!(commitments.as_ref().len(), points.as_ref().len());
        assert_eq!(points.as_ref().len(), evals.as_ref().len());
        let n = proofs.as_ref().len();

        const DOMAIN: &[u8; 16] = b"RCKZGBATCH___V1_";
        let degree = (G1 as u128).to_be_bytes();
        let len = (n as u128).to_be_bytes();

        let mut data = [0; 48];
        data[..16].copy_from_slice(DOMAIN.as_slice());
        data[16..32].copy_from_slice(&degree);
        data[32..].copy_from_slice(&len);

        let r = Fr::hash_to(data);
        let mut rpowers = Vec::with_capacity(n);
        let mut points_mul_rpowers = Vec::with_capacity(n);
        let mut comms_minus_evals = Vec::with_capacity(n);
        for i in 0..proofs.as_ref().len() {
            let rpower = r.pow(&Fr::from(i as u64));
            rpowers.push(rpower);

            let point = points.as_ref()[i];
            points_mul_rpowers.push(point * rpower);

            let commitment = commitments.as_ref()[i];
            let eval = evals.as_ref()[i];
            comms_minus_evals.push(commitment + (P1::neg_generator() * eval));
        }

        let proof_lincomb = P1::lincomb(&proofs, &rpowers);
        let proof_z_lincomb = P1::lincomb(proofs, points_mul_rpowers);

        let comm_minus_eval_lincomb = P1::lincomb(comms_minus_evals, rpowers);

        bls::verify_pairings(
            (proof_lincomb, self.g2_monomial[1]),
            (comm_minus_eval_lincomb + proof_z_lincomb, P2::generator()),
        )
    }

    fn blob_to_commitment_inner(&self, blob: &Blob<G1>) -> Commitment {
        blob.commitment(self)
    }

    pub fn blob_to_commitment(&self, blob: impl AsRef<[u8]>) -> Result<Commitment, BlobError> {
        let blob = Blob::<G1>::from_slice(blob)?;
        let commitment = self.blob_to_commitment_inner(&blob);
        Ok(commitment)
    }

    fn blob_proof_inner(&self, blob: &Blob<G1>, commitment: &Commitment) -> Proof {
        blob.proof(commitment, self)
    }

    pub fn blob_proof(&self, blob: impl AsRef<[u8]>, commitment: &Bytes48) -> Result<Proof, Error> {
        let blob: Blob<G1> = Blob::from_slice(blob).map_err(Error::from)?;
        let commitment = Commitment::deserialize(commitment)
            .map_err(|err| Error::from(BlsError::ECGroup(err)))?;
        let proof = self.blob_proof_inner(&blob, &commitment);
        Ok(proof)
    }

    pub fn proof(&self, blob: impl AsRef<[u8]>, point: &Bytes32) -> Result<(Proof, Fr), Error> {
        let blob: Blob<G1> = Blob::from_slice(blob).map_err(Error::from)?;
        let point =
            Fr::from_be_slice(point).map_err(|err| Error::from(BlsError::FiniteField(err)))?;

        let poly = Polynomial(&blob.elements);
        let (eval, proof) = poly.prove(point, self);

        Ok((proof, eval))
    }

    fn verify_blob_proof_inner(
        &self,
        blob: &Blob<G1>,
        commitment: &Commitment,
        proof: &Proof,
    ) -> bool {
        let poly = Polynomial(&blob.elements);
        let challenge = blob.challenge(commitment);
        let eval = poly.evaluate(challenge, self);
        self.verify_proof_inner(proof, commitment, &challenge, &eval)
    }

    pub fn verify_blob_proof(
        &self,
        blob: impl AsRef<[u8]>,
        commitment: &Bytes48,
        proof: &Bytes48,
    ) -> Result<bool, Error> {
        let blob: Blob<G1> = Blob::from_slice(blob).map_err(Error::from)?;
        let commitment = Commitment::deserialize(commitment)
            .map_err(|err| Error::from(BlsError::ECGroup(err)))?;
        let proof = Proof::deserialize(proof).map_err(|err| Error::from(BlsError::ECGroup(err)))?;

        let verified = self.verify_blob_proof_inner(&blob, &commitment, &proof);
        Ok(verified)
    }

    fn verify_blob_proof_batch_inner(
        &self,
        blobs: impl AsRef<[Blob<G1>]>,
        commitments: impl AsRef<[Commitment]>,
        proofs: impl AsRef<[Proof]>,
    ) -> bool {
        assert_eq!(blobs.as_ref().len(), commitments.as_ref().len());
        assert_eq!(commitments.as_ref().len(), proofs.as_ref().len());

        let mut challenges = Vec::with_capacity(blobs.as_ref().len());
        let mut evaluations = Vec::with_capacity(blobs.as_ref().len());

        for i in 0..blobs.as_ref().len() {
            let poly = Polynomial(&blobs.as_ref()[i].elements);
            let challenge = blobs.as_ref()[i].challenge(&commitments.as_ref()[i]);
            let eval = poly.evaluate(challenge, self);

            challenges.push(challenge);
            evaluations.push(eval);
        }

        self.verify_proof_batch(proofs, commitments, challenges, evaluations)
    }

    pub fn verify_blob_proof_batch<B>(
        &self,
        blobs: impl AsRef<[B]>,
        commitments: impl AsRef<[Bytes48]>,
        proofs: impl AsRef<[Bytes48]>,
    ) -> Result<bool, Error>
    where
        B: AsRef<[u8]>,
    {
        assert_eq!(blobs.as_ref().len(), commitments.as_ref().len());
        assert_eq!(commitments.as_ref().len(), proofs.as_ref().len());

        let blobs: Result<Vec<Blob<G1>>, _> =
            blobs.as_ref().iter().map(Blob::<G1>::from_slice).collect();
        let blobs = blobs.map_err(Error::from)?;

        let commitments: Result<Vec<Commitment>, _> = commitments
            .as_ref()
            .iter()
            .map(Commitment::deserialize)
            .collect();
        let commitments = commitments.map_err(|err| Error::from(BlsError::ECGroup(err)))?;

        let proofs: Result<Vec<Proof>, _> =
            proofs.as_ref().iter().map(Proof::deserialize).collect();
        let proofs = proofs.map_err(|err| Error::from(BlsError::ECGroup(err)))?;

        let verified = self.verify_blob_proof_batch_inner(blobs, commitments, proofs);
        Ok(verified)
    }
}

#[cfg(test)]
mod tests {
    use self::bls::Decompress;

    use super::*;

    use crate::kzg::spec::{
        BlobToCommitment, ComputeBlobProof, ComputeProof, VerifyBlobProof, VerifyBlobProofBatch,
        VerifyProof,
    };

    use std::{
        fs::{self, File},
        io::BufReader,
        path::PathBuf,
        sync::Arc,
    };

    const FIELD_ELEMENTS_PER_BLOB: usize = 4096;
    const SETUP_G2_LEN: usize = 65;

<<<<<<< HEAD
    #[derive(serde::Deserialize, serde::Serialize)]
    struct ComputeKzgProofInputUnchecked {
        pub blob: Bytes,
        pub z: Bytes,
    }

    #[derive(serde::Deserialize, serde::Serialize)]
    struct ComputeKzgProofUnchecked {
        input: ComputeKzgProofInputUnchecked,
        output: Option<(FixedBytes<{ Proof::BYTES }>, FixedBytes<{ Fr::BYTES }>)>,
    }

    struct ComputeKzgProofInput {
        pub blob: Blob<FIELD_ELEMENTS_PER_BLOB>,
        pub z: Fr,
    }

    impl ComputeKzgProofInput {
        pub fn from_unchecked(unchecked: ComputeKzgProofInputUnchecked) -> Result<Self, ()> {
            let blob = Blob::from_slice(unchecked.blob).map_err(|_| ())?;
            match Fr::from_be_slice(unchecked.z) {
                Ok(z) => Ok(ComputeKzgProofInput { blob, z }),
                Err(_) => Err(()),
            }
        }
    }

    #[derive(serde::Deserialize, serde::Serialize)]
    struct BlobToCommitmentInputUnchecked {
        pub blob: Bytes,
    }

    #[derive(serde::Deserialize, serde::Serialize)]
    struct BlobToCommitmentUnchecked {
        input: BlobToCommitmentInputUnchecked,
        output: Option<FixedBytes<{ Commitment::BYTES }>>,
    }

    struct BlobToCommitmentInput {
        pub blob: Blob<FIELD_ELEMENTS_PER_BLOB>,
    }

    impl BlobToCommitmentInput {
        pub fn from_unchecked(unchecked: BlobToCommitmentInputUnchecked) -> Result<Self, ()> {
            let blob = Blob::from_slice(unchecked.blob).map_err(|_| ())?;
            Ok(Self { blob })
        }
    }

    #[derive(serde::Deserialize, serde::Serialize)]
    struct ComputeBlobKzgProofInputUnchecked {
        blob: Bytes,
        commitment: Bytes,
    }

    #[derive(serde::Deserialize, serde::Serialize)]
    struct ComputeBlobKzgProofUnchecked {
        input: ComputeBlobKzgProofInputUnchecked,
        output: Option<FixedBytes<{ Proof::BYTES }>>,
    }

    struct ComputeBlobKzgProofInput {
        blob: Blob<FIELD_ELEMENTS_PER_BLOB>,
        commitment: Commitment,
    }

    impl ComputeBlobKzgProofInput {
        pub fn from_unchecked(unchecked: ComputeBlobKzgProofInputUnchecked) -> Result<Self, ()> {
            let blob = Blob::from_slice(unchecked.blob).map_err(|_| ())?;
            if unchecked.commitment.len() != Commitment::BYTES {
                return Err(());
            }
            let commitment = FixedBytes::<{ Commitment::BYTES }>::from_slice(&unchecked.commitment);
            let commitment = Commitment::decompress(commitment).map_err(|_| ())?;
            Ok(Self { blob, commitment })
        }
    }

    #[derive(serde::Deserialize, serde::Serialize)]
    struct VerifyKzgProofUnchecked {
        input: VerifyKzgProofInputUnchecked,
        output: Option<bool>,
    }

    #[derive(serde::Deserialize, serde::Serialize)]
    struct VerifyKzgProofInputUnchecked {
        pub commitment: Bytes,
        pub z: Bytes,
        pub y: Bytes,
        pub proof: Bytes,
    }

    struct VerifyKzgProofInput {
        pub commitment: Commitment,
        pub z: Fr,
        pub y: Fr,
        pub proof: Proof,
    }

    impl VerifyKzgProofInput {
        pub fn from_unchecked(unchecked: VerifyKzgProofInputUnchecked) -> Result<Self, ()> {
            if unchecked.commitment.len() != Commitment::BYTES {
                return Err(());
            }
            let commitment = FixedBytes::<{ Commitment::BYTES }>::from_slice(&unchecked.commitment);
            let commitment = Commitment::decompress(commitment).map_err(|_| ())?;

            let z = Fr::from_be_slice(unchecked.z).map_err(|_| ())?;
            let y = Fr::from_be_slice(unchecked.y).map_err(|_| ())?;

            if unchecked.proof.len() != Proof::BYTES {
                return Err(());
            }
            let proof = FixedBytes::<{ Proof::BYTES }>::from_slice(&unchecked.proof);
            let proof = Proof::decompress(proof).map_err(|_| ())?;

            Ok(Self {
                commitment,
                z,
                y,
                proof,
            })
        }
    }

    #[derive(serde::Deserialize, serde::Serialize)]
    struct VerifyBlobKzgProofUnchecked {
        input: VerifyBlobKzgProofInputUnchecked,
        output: Option<bool>,
    }

    #[derive(serde::Deserialize, serde::Serialize)]
    struct VerifyBlobKzgProofInputUnchecked {
        pub blob: Bytes,
        pub commitment: Bytes,
        pub proof: Bytes,
    }

    struct VerifyBlobKzgProofInput {
        pub blob: Blob<FIELD_ELEMENTS_PER_BLOB>,
        pub commitment: Commitment,
        pub proof: Proof,
    }

    impl VerifyBlobKzgProofInput {
        pub fn from_unchecked(unchecked: VerifyBlobKzgProofInputUnchecked) -> Result<Self, ()> {
            let blob = Blob::from_slice(unchecked.blob).map_err(|_| ())?;
            if unchecked.commitment.len() != Commitment::BYTES {
                return Err(());
            }
            let commitment = FixedBytes::<{ Commitment::BYTES }>::from_slice(&unchecked.commitment);
            let commitment = Commitment::decompress(commitment).map_err(|_| ())?;
            if unchecked.proof.len() != Proof::BYTES {
                return Err(());
            }
            let proof = FixedBytes::<{ Proof::BYTES }>::from_slice(&unchecked.proof);
            let proof = Proof::decompress(proof).map_err(|_| ())?;
            Ok(Self {
                blob,
                commitment,
                proof,
            })
        }
    }

    #[derive(serde::Deserialize, serde::Serialize)]
    struct VerifyBlobKzgProofBatchInputUnchecked {
        blobs: Vec<Bytes>,
        commitments: Vec<Bytes>,
        proofs: Vec<Bytes>,
    }

    #[derive(serde::Deserialize, serde::Serialize)]
    struct VerifyBlobKzgProofBatchUnchecked {
        input: VerifyBlobKzgProofBatchInputUnchecked,
        output: Option<bool>,
    }

    struct VerifyBlobKzgProofBatchInput {
        blobs: Vec<Blob<FIELD_ELEMENTS_PER_BLOB>>,
        commitments: Vec<Commitment>,
        proofs: Vec<Proof>,
    }

    impl VerifyBlobKzgProofBatchInput {
        pub fn from_unchecked(
            unchecked: VerifyBlobKzgProofBatchInputUnchecked,
        ) -> Result<Self, ()> {
            if unchecked.blobs.len() != unchecked.commitments.len()
                || unchecked.blobs.len() != unchecked.proofs.len()
            {
                return Err(());
            }

            let mut blobs = vec![];
            for blob in unchecked.blobs {
                let blob = Blob::from_slice(blob).map_err(|_| ())?;
                blobs.push(blob);
            }

            let mut commitments = vec![];
            for commitment in unchecked.commitments {
                if commitment.len() != Commitment::BYTES {
                    return Err(());
                }
                let commitment = FixedBytes::<{ Commitment::BYTES }>::from_slice(&commitment);
                let commitment = Commitment::decompress(commitment).map_err(|_| ())?;
                commitments.push(commitment);
            }

            let mut proofs = vec![];
            for proof in unchecked.proofs {
                if proof.len() != Proof::BYTES {
                    return Err(());
                }
                let proof = FixedBytes::<{ Proof::BYTES }>::from_slice(&proof);
                let proof = Proof::decompress(proof).map_err(|_| ())?;
                proofs.push(proof);
            }

            Ok(Self {
                blobs,
                commitments,
                proofs,
            })
        }
    }

=======
>>>>>>> 2eb5170d
    fn setup() -> Setup<FIELD_ELEMENTS_PER_BLOB, SETUP_G2_LEN> {
        let path = format!("{}/trusted_setup_4096.json", env!("CARGO_MANIFEST_DIR"));
        let path = PathBuf::from(path);
        Setup::load(path).unwrap()
    }

    fn consensus_spec_test_files(dir: impl AsRef<str>) -> impl Iterator<Item = File> {
        let path = format!(
            "{}/consensus-spec-tests/tests/general/deneb/kzg/{}/kzg-mainnet",
            env!("CARGO_MANIFEST_DIR"),
            dir.as_ref(),
        );
        let path = PathBuf::from(path);
        fs::read_dir(path).unwrap().map(|entry| {
            let entry = entry.unwrap();
            let path = entry.path().join("data.yaml");
            File::open(path).unwrap()
        })
    }

    #[test]
    fn compute_kzg_proof() {
        // load trusted setup
        let setup = setup();
        let setup = Arc::new(setup);

        for file in consensus_spec_test_files("compute_kzg_proof") {
            let reader = BufReader::new(file);
<<<<<<< HEAD
            let case: ComputeKzgProofUnchecked = serde_yaml::from_reader(reader).unwrap();

            match ComputeKzgProofInput::from_unchecked(case.input) {
                Ok(input) => {
                    let (proof, eval) = case.output.unwrap();
                    let expected_eval = Fr::from_be_bytes(eval).unwrap();
                    let expected_proof = P1::decompress(proof).unwrap();

                    let poly = Polynomial(&input.blob.elements);
                    let eval = poly.evaluate(input.z, &setup);
                    let (_eval, proof) = poly.prove(input.z, &setup);

                    assert_eq!(eval, expected_eval);
                    assert_eq!(proof, expected_proof);
                }
                Err(_) => {
                    assert!(case.output.is_none());
                }
            }
=======
            let case: ComputeProof = serde_yaml::from_reader(reader).unwrap();

            let expected = case.output();
            let Some((blob, z)) = case.input() else {
                assert!(expected.is_none());
                continue;
            };
            let Ok((proof, y)) = setup.proof(blob, &z) else {
                assert!(expected.is_none());
                continue;
            };
            let (expected_proof, expected_y) = expected.unwrap();
            assert_eq!(proof.serialize(), expected_proof);
            assert_eq!(y.to_be_bytes(), expected_y);
>>>>>>> 2eb5170d
        }
    }

    #[test]
    fn compute_blob_kzg_proof() {
        let setup = setup();
        let setup = Arc::new(setup);

        for file in consensus_spec_test_files("compute_blob_kzg_proof") {
            let reader = BufReader::new(file);
<<<<<<< HEAD
            let case: ComputeBlobKzgProofUnchecked = serde_yaml::from_reader(reader).unwrap();

            match ComputeBlobKzgProofInput::from_unchecked(case.input) {
                Ok(input) => {
                    let proof = case.output.unwrap();
                    let proof = P1::decompress(proof).unwrap();
                    let expected_proof = Proof::from(proof);

                    let proof = setup.blob_proof(&input.blob, &input.commitment);

                    assert_eq!(proof, expected_proof);
                }
                Err(_) => {
                    assert!(case.output.is_none());
                }
            }
=======
            let case: ComputeBlobProof = serde_yaml::from_reader(reader).unwrap();

            let expected = case.output();
            let Some((blob, commitment)) = case.input() else {
                assert!(expected.is_none());
                continue;
            };
            let Ok(proof) = setup.blob_proof(&blob, &commitment) else {
                assert!(expected.is_none());
                continue;
            };
            let expected = expected.unwrap();
            assert_eq!(proof.serialize(), expected);
>>>>>>> 2eb5170d
        }
    }

    #[test]
    fn blob_to_commitment() {
        // load trusted setup
        let setup = setup();
        let setup = Arc::new(setup);

        for file in consensus_spec_test_files("blob_to_kzg_commitment") {
            let reader = BufReader::new(file);
<<<<<<< HEAD
            let case: BlobToCommitmentUnchecked = serde_yaml::from_reader(reader).unwrap();

            match BlobToCommitmentInput::from_unchecked(case.input) {
                Ok(input) => {
                    let comm = case.output.unwrap();
                    let comm = P1::decompress(comm).unwrap();
                    let expected_comm = Commitment::from(comm);

                    let comm = input.blob.commitment(&setup);

                    assert_eq!(comm, expected_comm);
                }
                Err(_) => {
                    assert!(case.output.is_none());
                }
            }
=======
            let case: BlobToCommitment = serde_yaml::from_reader(reader).unwrap();

            let expected = case.output();
            let Ok(commitment) = setup.blob_to_commitment(case.input()) else {
                assert!(expected.is_none());
                continue;
            };
            let expected = expected.unwrap();
            assert_eq!(commitment.serialize(), expected);
>>>>>>> 2eb5170d
        }
    }

    #[test]
    fn verify_kzg_proof() {
        // load trusted setup
        let setup = setup();
        let setup = Arc::new(setup);

        for file in consensus_spec_test_files("verify_kzg_proof") {
            let reader = BufReader::new(file);
            let case: VerifyProof = serde_yaml::from_reader(reader).unwrap();

            let expected = case.output();
            let Some((commitment, z, y, proof)) = case.input() else {
                assert!(expected.is_none());
                continue;
            };
            let Ok(verified) = setup.verify_proof(&proof, &commitment, &z, &y) else {
                assert!(expected.is_none());
                continue;
            };
            let expected = expected.unwrap();
            assert_eq!(verified, expected);
        }
    }

    #[test]
    fn verify_blob_kzg_proof() {
        // load trusted setup
        let setup = setup();
        let setup = Arc::new(setup);

        for file in consensus_spec_test_files("verify_blob_kzg_proof") {
            let reader = BufReader::new(file);
            let case: VerifyBlobProof = serde_yaml::from_reader(reader).unwrap();

            let expected = case.output();
            let Some((blob, commitment, proof)) = case.input() else {
                assert!(expected.is_none());
                continue;
            };
            let Ok(verified) = setup.verify_blob_proof(&blob, &commitment, &proof) else {
                assert!(expected.is_none());
                continue;
            };
            let expected = expected.unwrap();
            assert_eq!(verified, expected);
        }
    }

    #[test]
    fn verify_blob_kzg_proof_batch() {
        // load trusted setup
        let setup = setup();
        let setup = Arc::new(setup);

        for file in consensus_spec_test_files("verify_blob_kzg_proof_batch") {
            let reader = BufReader::new(file);
            let case: VerifyBlobProofBatch = serde_yaml::from_reader(reader).unwrap();

            let expected = case.output();
            let Some((blobs, commitments, proofs)) = case.input() else {
                assert!(expected.is_none());
                continue;
            };
            let Ok(verified) = setup.verify_blob_proof_batch(&blobs, &commitments, &proofs) else {
                assert!(expected.is_none());
                continue;
            };
            let expected = expected.unwrap();
            assert_eq!(verified, expected);
        }
    }
}<|MERGE_RESOLUTION|>--- conflicted
+++ resolved
@@ -6,13 +6,8 @@
 
 use super::{Bytes32, Bytes48, Commitment, Error, Polynomial, Proof};
 use crate::{
-<<<<<<< HEAD
-    blob::Blob,
+    blob::{Blob, Error as BlobError},
     bls::{self, Decompress, ECGroupError, Error as BlsError, Fr, P1, P2},
-=======
-    blob::{Blob, Error as BlobError},
-    bls::{self, ECGroupError, Error as BlsError, Fr, P1, P2},
->>>>>>> 2eb5170d
     math,
 };
 
@@ -65,11 +60,7 @@
             // TODO: skip unnecessary allocation
             let point = FixedBytes::<48>::from_slice(point);
             let point =
-<<<<<<< HEAD
                 P1::decompress(point).map_err(|err| LoadSetupError::Bls(BlsError::from(err)))?;
-=======
-                P1::deserialize(&point).map_err(|err| LoadSetupError::Bls(BlsError::from(err)))?;
->>>>>>> 2eb5170d
             g1_lagrange[i] = point;
         }
         let g1_lagrange_brp = math::bit_reversal_permutation_boxed_array(g1_lagrange.as_slice());
@@ -84,11 +75,7 @@
             // TODO: skip unnecessary allocation
             let point = FixedBytes::<96>::from_slice(point);
             let point =
-<<<<<<< HEAD
                 P2::decompress(point).map_err(|err| LoadSetupError::Bls(BlsError::from(err)))?;
-=======
-                P2::deserialize(&point).map_err(|err| LoadSetupError::Bls(BlsError::from(err)))?;
->>>>>>> 2eb5170d
             g2_monomial[i] = point;
         }
 
@@ -121,8 +108,8 @@
         point: &Bytes32,
         eval: &Bytes32,
     ) -> Result<bool, Error> {
-        let proof = Proof::deserialize(proof).map_err(|err| Error::from(BlsError::ECGroup(err)))?;
-        let commitment = Commitment::deserialize(commitment)
+        let proof = Proof::decompress(proof).map_err(|err| Error::from(BlsError::ECGroup(err)))?;
+        let commitment = Commitment::decompress(commitment)
             .map_err(|err| Error::from(BlsError::ECGroup(err)))?;
         let point =
             Fr::from_be_slice(point).map_err(|err| Error::from(BlsError::FiniteField(err)))?;
@@ -197,7 +184,7 @@
 
     pub fn blob_proof(&self, blob: impl AsRef<[u8]>, commitment: &Bytes48) -> Result<Proof, Error> {
         let blob: Blob<G1> = Blob::from_slice(blob).map_err(Error::from)?;
-        let commitment = Commitment::deserialize(commitment)
+        let commitment = Commitment::decompress(commitment)
             .map_err(|err| Error::from(BlsError::ECGroup(err)))?;
         let proof = self.blob_proof_inner(&blob, &commitment);
         Ok(proof)
@@ -233,9 +220,9 @@
         proof: &Bytes48,
     ) -> Result<bool, Error> {
         let blob: Blob<G1> = Blob::from_slice(blob).map_err(Error::from)?;
-        let commitment = Commitment::deserialize(commitment)
+        let commitment = Commitment::decompress(commitment)
             .map_err(|err| Error::from(BlsError::ECGroup(err)))?;
-        let proof = Proof::deserialize(proof).map_err(|err| Error::from(BlsError::ECGroup(err)))?;
+        let proof = Proof::decompress(proof).map_err(|err| Error::from(BlsError::ECGroup(err)))?;
 
         let verified = self.verify_blob_proof_inner(&blob, &commitment, &proof);
         Ok(verified)
@@ -284,12 +271,12 @@
         let commitments: Result<Vec<Commitment>, _> = commitments
             .as_ref()
             .iter()
-            .map(Commitment::deserialize)
+            .map(Commitment::decompress)
             .collect();
         let commitments = commitments.map_err(|err| Error::from(BlsError::ECGroup(err)))?;
 
         let proofs: Result<Vec<Proof>, _> =
-            proofs.as_ref().iter().map(Proof::deserialize).collect();
+            proofs.as_ref().iter().map(Proof::decompress).collect();
         let proofs = proofs.map_err(|err| Error::from(BlsError::ECGroup(err)))?;
 
         let verified = self.verify_blob_proof_batch_inner(blobs, commitments, proofs);
@@ -299,14 +286,12 @@
 
 #[cfg(test)]
 mod tests {
-    use self::bls::Decompress;
-
     use super::*;
 
-    use crate::kzg::spec::{
+    use crate::{bls::Compress, kzg::spec::{
         BlobToCommitment, ComputeBlobProof, ComputeProof, VerifyBlobProof, VerifyBlobProofBatch,
         VerifyProof,
-    };
+    }};
 
     use std::{
         fs::{self, File},
@@ -318,237 +303,6 @@
     const FIELD_ELEMENTS_PER_BLOB: usize = 4096;
     const SETUP_G2_LEN: usize = 65;
 
-<<<<<<< HEAD
-    #[derive(serde::Deserialize, serde::Serialize)]
-    struct ComputeKzgProofInputUnchecked {
-        pub blob: Bytes,
-        pub z: Bytes,
-    }
-
-    #[derive(serde::Deserialize, serde::Serialize)]
-    struct ComputeKzgProofUnchecked {
-        input: ComputeKzgProofInputUnchecked,
-        output: Option<(FixedBytes<{ Proof::BYTES }>, FixedBytes<{ Fr::BYTES }>)>,
-    }
-
-    struct ComputeKzgProofInput {
-        pub blob: Blob<FIELD_ELEMENTS_PER_BLOB>,
-        pub z: Fr,
-    }
-
-    impl ComputeKzgProofInput {
-        pub fn from_unchecked(unchecked: ComputeKzgProofInputUnchecked) -> Result<Self, ()> {
-            let blob = Blob::from_slice(unchecked.blob).map_err(|_| ())?;
-            match Fr::from_be_slice(unchecked.z) {
-                Ok(z) => Ok(ComputeKzgProofInput { blob, z }),
-                Err(_) => Err(()),
-            }
-        }
-    }
-
-    #[derive(serde::Deserialize, serde::Serialize)]
-    struct BlobToCommitmentInputUnchecked {
-        pub blob: Bytes,
-    }
-
-    #[derive(serde::Deserialize, serde::Serialize)]
-    struct BlobToCommitmentUnchecked {
-        input: BlobToCommitmentInputUnchecked,
-        output: Option<FixedBytes<{ Commitment::BYTES }>>,
-    }
-
-    struct BlobToCommitmentInput {
-        pub blob: Blob<FIELD_ELEMENTS_PER_BLOB>,
-    }
-
-    impl BlobToCommitmentInput {
-        pub fn from_unchecked(unchecked: BlobToCommitmentInputUnchecked) -> Result<Self, ()> {
-            let blob = Blob::from_slice(unchecked.blob).map_err(|_| ())?;
-            Ok(Self { blob })
-        }
-    }
-
-    #[derive(serde::Deserialize, serde::Serialize)]
-    struct ComputeBlobKzgProofInputUnchecked {
-        blob: Bytes,
-        commitment: Bytes,
-    }
-
-    #[derive(serde::Deserialize, serde::Serialize)]
-    struct ComputeBlobKzgProofUnchecked {
-        input: ComputeBlobKzgProofInputUnchecked,
-        output: Option<FixedBytes<{ Proof::BYTES }>>,
-    }
-
-    struct ComputeBlobKzgProofInput {
-        blob: Blob<FIELD_ELEMENTS_PER_BLOB>,
-        commitment: Commitment,
-    }
-
-    impl ComputeBlobKzgProofInput {
-        pub fn from_unchecked(unchecked: ComputeBlobKzgProofInputUnchecked) -> Result<Self, ()> {
-            let blob = Blob::from_slice(unchecked.blob).map_err(|_| ())?;
-            if unchecked.commitment.len() != Commitment::BYTES {
-                return Err(());
-            }
-            let commitment = FixedBytes::<{ Commitment::BYTES }>::from_slice(&unchecked.commitment);
-            let commitment = Commitment::decompress(commitment).map_err(|_| ())?;
-            Ok(Self { blob, commitment })
-        }
-    }
-
-    #[derive(serde::Deserialize, serde::Serialize)]
-    struct VerifyKzgProofUnchecked {
-        input: VerifyKzgProofInputUnchecked,
-        output: Option<bool>,
-    }
-
-    #[derive(serde::Deserialize, serde::Serialize)]
-    struct VerifyKzgProofInputUnchecked {
-        pub commitment: Bytes,
-        pub z: Bytes,
-        pub y: Bytes,
-        pub proof: Bytes,
-    }
-
-    struct VerifyKzgProofInput {
-        pub commitment: Commitment,
-        pub z: Fr,
-        pub y: Fr,
-        pub proof: Proof,
-    }
-
-    impl VerifyKzgProofInput {
-        pub fn from_unchecked(unchecked: VerifyKzgProofInputUnchecked) -> Result<Self, ()> {
-            if unchecked.commitment.len() != Commitment::BYTES {
-                return Err(());
-            }
-            let commitment = FixedBytes::<{ Commitment::BYTES }>::from_slice(&unchecked.commitment);
-            let commitment = Commitment::decompress(commitment).map_err(|_| ())?;
-
-            let z = Fr::from_be_slice(unchecked.z).map_err(|_| ())?;
-            let y = Fr::from_be_slice(unchecked.y).map_err(|_| ())?;
-
-            if unchecked.proof.len() != Proof::BYTES {
-                return Err(());
-            }
-            let proof = FixedBytes::<{ Proof::BYTES }>::from_slice(&unchecked.proof);
-            let proof = Proof::decompress(proof).map_err(|_| ())?;
-
-            Ok(Self {
-                commitment,
-                z,
-                y,
-                proof,
-            })
-        }
-    }
-
-    #[derive(serde::Deserialize, serde::Serialize)]
-    struct VerifyBlobKzgProofUnchecked {
-        input: VerifyBlobKzgProofInputUnchecked,
-        output: Option<bool>,
-    }
-
-    #[derive(serde::Deserialize, serde::Serialize)]
-    struct VerifyBlobKzgProofInputUnchecked {
-        pub blob: Bytes,
-        pub commitment: Bytes,
-        pub proof: Bytes,
-    }
-
-    struct VerifyBlobKzgProofInput {
-        pub blob: Blob<FIELD_ELEMENTS_PER_BLOB>,
-        pub commitment: Commitment,
-        pub proof: Proof,
-    }
-
-    impl VerifyBlobKzgProofInput {
-        pub fn from_unchecked(unchecked: VerifyBlobKzgProofInputUnchecked) -> Result<Self, ()> {
-            let blob = Blob::from_slice(unchecked.blob).map_err(|_| ())?;
-            if unchecked.commitment.len() != Commitment::BYTES {
-                return Err(());
-            }
-            let commitment = FixedBytes::<{ Commitment::BYTES }>::from_slice(&unchecked.commitment);
-            let commitment = Commitment::decompress(commitment).map_err(|_| ())?;
-            if unchecked.proof.len() != Proof::BYTES {
-                return Err(());
-            }
-            let proof = FixedBytes::<{ Proof::BYTES }>::from_slice(&unchecked.proof);
-            let proof = Proof::decompress(proof).map_err(|_| ())?;
-            Ok(Self {
-                blob,
-                commitment,
-                proof,
-            })
-        }
-    }
-
-    #[derive(serde::Deserialize, serde::Serialize)]
-    struct VerifyBlobKzgProofBatchInputUnchecked {
-        blobs: Vec<Bytes>,
-        commitments: Vec<Bytes>,
-        proofs: Vec<Bytes>,
-    }
-
-    #[derive(serde::Deserialize, serde::Serialize)]
-    struct VerifyBlobKzgProofBatchUnchecked {
-        input: VerifyBlobKzgProofBatchInputUnchecked,
-        output: Option<bool>,
-    }
-
-    struct VerifyBlobKzgProofBatchInput {
-        blobs: Vec<Blob<FIELD_ELEMENTS_PER_BLOB>>,
-        commitments: Vec<Commitment>,
-        proofs: Vec<Proof>,
-    }
-
-    impl VerifyBlobKzgProofBatchInput {
-        pub fn from_unchecked(
-            unchecked: VerifyBlobKzgProofBatchInputUnchecked,
-        ) -> Result<Self, ()> {
-            if unchecked.blobs.len() != unchecked.commitments.len()
-                || unchecked.blobs.len() != unchecked.proofs.len()
-            {
-                return Err(());
-            }
-
-            let mut blobs = vec![];
-            for blob in unchecked.blobs {
-                let blob = Blob::from_slice(blob).map_err(|_| ())?;
-                blobs.push(blob);
-            }
-
-            let mut commitments = vec![];
-            for commitment in unchecked.commitments {
-                if commitment.len() != Commitment::BYTES {
-                    return Err(());
-                }
-                let commitment = FixedBytes::<{ Commitment::BYTES }>::from_slice(&commitment);
-                let commitment = Commitment::decompress(commitment).map_err(|_| ())?;
-                commitments.push(commitment);
-            }
-
-            let mut proofs = vec![];
-            for proof in unchecked.proofs {
-                if proof.len() != Proof::BYTES {
-                    return Err(());
-                }
-                let proof = FixedBytes::<{ Proof::BYTES }>::from_slice(&proof);
-                let proof = Proof::decompress(proof).map_err(|_| ())?;
-                proofs.push(proof);
-            }
-
-            Ok(Self {
-                blobs,
-                commitments,
-                proofs,
-            })
-        }
-    }
-
-=======
->>>>>>> 2eb5170d
     fn setup() -> Setup<FIELD_ELEMENTS_PER_BLOB, SETUP_G2_LEN> {
         let path = format!("{}/trusted_setup_4096.json", env!("CARGO_MANIFEST_DIR"));
         let path = PathBuf::from(path);
@@ -577,27 +331,6 @@
 
         for file in consensus_spec_test_files("compute_kzg_proof") {
             let reader = BufReader::new(file);
-<<<<<<< HEAD
-            let case: ComputeKzgProofUnchecked = serde_yaml::from_reader(reader).unwrap();
-
-            match ComputeKzgProofInput::from_unchecked(case.input) {
-                Ok(input) => {
-                    let (proof, eval) = case.output.unwrap();
-                    let expected_eval = Fr::from_be_bytes(eval).unwrap();
-                    let expected_proof = P1::decompress(proof).unwrap();
-
-                    let poly = Polynomial(&input.blob.elements);
-                    let eval = poly.evaluate(input.z, &setup);
-                    let (_eval, proof) = poly.prove(input.z, &setup);
-
-                    assert_eq!(eval, expected_eval);
-                    assert_eq!(proof, expected_proof);
-                }
-                Err(_) => {
-                    assert!(case.output.is_none());
-                }
-            }
-=======
             let case: ComputeProof = serde_yaml::from_reader(reader).unwrap();
 
             let expected = case.output();
@@ -610,9 +343,10 @@
                 continue;
             };
             let (expected_proof, expected_y) = expected.unwrap();
-            assert_eq!(proof.serialize(), expected_proof);
+            let mut proof_bytes = [0u8; Proof::BYTES];
+            proof.compress(&mut proof_bytes).unwrap();
+            assert_eq!(proof_bytes, expected_proof);
             assert_eq!(y.to_be_bytes(), expected_y);
->>>>>>> 2eb5170d
         }
     }
 
@@ -623,24 +357,6 @@
 
         for file in consensus_spec_test_files("compute_blob_kzg_proof") {
             let reader = BufReader::new(file);
-<<<<<<< HEAD
-            let case: ComputeBlobKzgProofUnchecked = serde_yaml::from_reader(reader).unwrap();
-
-            match ComputeBlobKzgProofInput::from_unchecked(case.input) {
-                Ok(input) => {
-                    let proof = case.output.unwrap();
-                    let proof = P1::decompress(proof).unwrap();
-                    let expected_proof = Proof::from(proof);
-
-                    let proof = setup.blob_proof(&input.blob, &input.commitment);
-
-                    assert_eq!(proof, expected_proof);
-                }
-                Err(_) => {
-                    assert!(case.output.is_none());
-                }
-            }
-=======
             let case: ComputeBlobProof = serde_yaml::from_reader(reader).unwrap();
 
             let expected = case.output();
@@ -653,8 +369,9 @@
                 continue;
             };
             let expected = expected.unwrap();
-            assert_eq!(proof.serialize(), expected);
->>>>>>> 2eb5170d
+            let mut proof_bytes = [0u8; Proof::BYTES];
+            proof.compress(&mut proof_bytes).unwrap();
+            assert_eq!(proof_bytes, expected);
         }
     }
 
@@ -666,24 +383,6 @@
 
         for file in consensus_spec_test_files("blob_to_kzg_commitment") {
             let reader = BufReader::new(file);
-<<<<<<< HEAD
-            let case: BlobToCommitmentUnchecked = serde_yaml::from_reader(reader).unwrap();
-
-            match BlobToCommitmentInput::from_unchecked(case.input) {
-                Ok(input) => {
-                    let comm = case.output.unwrap();
-                    let comm = P1::decompress(comm).unwrap();
-                    let expected_comm = Commitment::from(comm);
-
-                    let comm = input.blob.commitment(&setup);
-
-                    assert_eq!(comm, expected_comm);
-                }
-                Err(_) => {
-                    assert!(case.output.is_none());
-                }
-            }
-=======
             let case: BlobToCommitment = serde_yaml::from_reader(reader).unwrap();
 
             let expected = case.output();
@@ -692,8 +391,9 @@
                 continue;
             };
             let expected = expected.unwrap();
-            assert_eq!(commitment.serialize(), expected);
->>>>>>> 2eb5170d
+            let mut commitment_bytes = [0u8; Commitment::BYTES];
+            commitment.compress(&mut commitment_bytes).unwrap();
+            assert_eq!(commitment_bytes, expected);
         }
     }
 
