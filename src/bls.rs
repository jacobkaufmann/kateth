use std::{
    mem::MaybeUninit,
    ops::{Add, Div, Mul, Neg, Sub},
};

use alloy_primitives::{FixedBytes, U256};
use blst::{
<<<<<<< HEAD
    blst_bendian_from_scalar, blst_final_exp, blst_fp, blst_fp12, blst_fp12_is_one, blst_fp12_mul,
    blst_fr, blst_fr_add, blst_fr_cneg, blst_fr_eucl_inverse, blst_fr_from_scalar,
    blst_fr_from_uint64, blst_fr_mul, blst_fr_sub, blst_miller_loop, blst_p1, blst_p1_add,
    blst_p1_affine, blst_p1_affine_in_g1, blst_p1_cneg, blst_p1_deserialize, blst_p1_from_affine,
    blst_p1_mult, blst_p1_to_affine, blst_p2, blst_p2_add, blst_p2_affine, blst_p2_affine_in_g2,
    blst_p2_deserialize, blst_p2_from_affine, blst_p2_mult, blst_p2_to_affine, blst_scalar,
    blst_scalar_fr_check, blst_scalar_from_bendian, blst_scalar_from_fr, blst_scalar_from_uint64,
    blst_uint64_from_fr, BLS12_381_G2, BLS12_381_NEG_G1, BLS12_381_NEG_G2, BLST_ERROR,
=======
    blst_bendian_from_scalar, blst_fp, blst_fr, blst_fr_add, blst_fr_eucl_inverse,
    blst_fr_from_scalar, blst_fr_from_uint64, blst_fr_mul, blst_fr_sub, blst_p1, blst_p1_add,
    blst_p1_affine, blst_p1_affine_in_g1, blst_p1_compress, blst_p1_deserialize,
    blst_p1_from_affine, blst_p1_mult, blst_p2, blst_p2_affine, blst_p2_affine_in_g2,
    blst_p2_deserialize, blst_p2_from_affine, blst_scalar, blst_scalar_fr_check,
    blst_scalar_from_bendian, blst_scalar_from_fr, blst_scalar_from_uint64, blst_sha256,
    blst_uint64_from_fr, BLST_ERROR,
>>>>>>> 35f4cebf
};

#[derive(Clone, Copy, Debug)]
pub enum FiniteFieldError {
    InvalidEncoding,
    NotInFiniteField,
}

#[derive(Clone, Copy, Debug)]
pub enum ECGroupError {
    InvalidEncoding,
    NotInGroup,
    NotOnCurve,
}

#[derive(Clone, Copy, Debug)]
pub enum Error {
    FiniteField(FiniteFieldError),
    ECGroup(ECGroupError),
}

impl From<FiniteFieldError> for Error {
    fn from(err: FiniteFieldError) -> Self {
        Self::FiniteField(err)
    }
}

impl From<ECGroupError> for Error {
    fn from(err: ECGroupError) -> Self {
        Self::ECGroup(err)
    }
}

#[derive(Clone, Debug, Default, Eq, PartialEq)]
pub struct Scalar {
    element: blst_scalar,
}

impl Scalar {
    pub const BITS: usize = 256;
    pub const BYTES: usize = Self::BITS / 8;

    pub fn from_be_slice(bytes: impl AsRef<[u8]>) -> Option<Self> {
        if bytes.as_ref().len() != Self::BYTES {
            return None;
        }

        let mut out = MaybeUninit::<blst_scalar>::uninit();
        unsafe {
            blst_scalar_from_bendian(out.as_mut_ptr(), bytes.as_ref().as_ptr());
            Some(Self {
                element: out.assume_init(),
            })
        }
    }

    pub fn to_be_bytes(&self) -> [u8; Self::BYTES] {
        let mut out = [0; Self::BYTES];
        unsafe {
            blst_bendian_from_scalar(out.as_mut_ptr(), &self.element);
        }
        out
    }
}

impl From<u64> for Scalar {
    fn from(element: u64) -> Self {
        let element = [element, 0, 0, 0];
        let mut out = MaybeUninit::<blst_scalar>::uninit();
        unsafe {
            blst_scalar_from_uint64(out.as_mut_ptr(), element.as_ptr());
            Self {
                element: out.assume_init(),
            }
        }
    }
}

impl<T: AsRef<Fr>> From<T> for Scalar {
    fn from(element: T) -> Self {
        let mut out = MaybeUninit::<blst_scalar>::uninit();
        unsafe {
            blst_scalar_from_fr(out.as_mut_ptr(), &element.as_ref().element);
            Self {
                element: out.assume_init(),
            }
        }
    }
}

impl AsRef<Self> for Scalar {
    fn as_ref(&self) -> &Self {
        self
    }
}

#[derive(Clone, Copy, Debug, Default, Eq, PartialEq)]
pub struct Fr {
    element: blst_fr,
}

impl Fr {
    pub const ZERO: Self = Self {
        element: blst_fr { l: [0, 0, 0, 0] },
    };
    pub const ONE: Self = Self {
        element: blst_fr {
            l: [
                0x00000001fffffffe,
                0x5884b7fa00034802,
                0x998c4fefecbc4ff5,
                0x1824b159acc5056f,
            ],
        },
    };
    pub const MODULUS: Scalar = Scalar {
        element: blst_scalar {
            b: [
                1, 0, 0, 0, 255, 255, 255, 255, 254, 91, 254, 255, 2, 164, 189, 83, 5, 216, 161, 9,
                8, 216, 57, 51, 72, 125, 157, 41, 83, 167, 237, 115,
            ],
        },
    };
    pub const MAX: Self = Self {
        element: blst_fr {
            l: [
                18446744060824649731,
                18102478225614246908,
                11073656695919314959,
                6613806504683796440,
            ],
        },
    };
    pub const BITS: usize = 256;
    pub const BYTES: usize = Self::BITS / 8;

    pub fn from_scalar(scalar: impl AsRef<Scalar>) -> Option<Self> {
        let mut out = MaybeUninit::<blst_fr>::uninit();
        unsafe {
            blst_scalar_fr_check(&scalar.as_ref().element).then(|| {
                blst_fr_from_scalar(out.as_mut_ptr(), &scalar.as_ref().element);
                Self {
                    element: out.assume_init(),
                }
            })
        }
    }

    pub fn from_be_bytes(bytes: impl AsRef<[u8; Self::BYTES]>) -> Option<Self> {
        let mut scalar = MaybeUninit::<blst_scalar>::uninit();
        unsafe {
            blst_scalar_from_bendian(scalar.as_mut_ptr(), bytes.as_ref().as_ptr());
            Self::from_scalar(Scalar {
                element: scalar.assume_init(),
            })
        }
    }

    pub fn from_be_slice(bytes: impl AsRef<[u8]>) -> Result<Self, FiniteFieldError> {
        let scalar =
            Scalar::from_be_slice(bytes.as_ref()).ok_or(FiniteFieldError::InvalidEncoding)?;
        let element = Self::from_scalar(scalar).ok_or(FiniteFieldError::NotInFiniteField)?;
        Ok(element)
    }

    pub fn as_u64(&self) -> u64 {
        let mut out = [0, 0, 0, 0];
        unsafe {
            blst_uint64_from_fr(out.as_mut_ptr(), &self.element);
        }
        out[0]
    }

    pub fn pow(&self, power: impl AsRef<Self>) -> Self {
        let power = Scalar::from(power).to_be_bytes();
        let mut power = U256::from_be_bytes(power);
        let one = U256::from(1u64);

        let mut out = *self;
        let mut tmp = Self::ONE;
        while power > one {
            // remaining power odd
            if power.bit(0) {
                tmp = out * tmp;
                power -= one;
            }

            out = out * out;
            power >>= 1;
        }

        out = out * tmp;
        out
    }

    pub(crate) fn hash_to(data: impl AsRef<[u8]>) -> Self {
        let mut hash = [0; Self::BYTES];
        unsafe {
            blst_sha256(
                hash.as_mut_ptr(),
                data.as_ref().as_ptr(),
                data.as_ref().len(),
            );
        }

        let modulus = U256::from_be_bytes(Self::MODULUS.to_be_bytes());
        let hash = U256::from_be_bytes(hash);
        let hash = hash.reduce_mod(modulus);

        let hash: [u8; Self::BYTES] = hash.to_be_bytes();
        let hash = FixedBytes::from(hash);

        Self::from_be_bytes(hash).unwrap()
    }
}

impl AsRef<Self> for Fr {
    fn as_ref(&self) -> &Self {
        self
    }
}

impl From<u64> for Fr {
    fn from(element: u64) -> Self {
        let element = [element, 0, 0, 0];
        let mut out = MaybeUninit::<blst_fr>::uninit();
        unsafe {
            blst_fr_from_uint64(out.as_mut_ptr(), element.as_ptr());
            Self {
                element: out.assume_init(),
            }
        }
    }
}

impl Add for Fr {
    type Output = Self;

    fn add(self, rhs: Self) -> Self::Output {
        let mut out = MaybeUninit::<blst_fr>::uninit();
        unsafe {
            blst_fr_add(out.as_mut_ptr(), &self.element, &rhs.element);
            Self {
                element: out.assume_init(),
            }
        }
    }
}

impl Sub for Fr {
    type Output = Self;

    fn sub(self, rhs: Self) -> Self::Output {
        let mut out = MaybeUninit::<blst_fr>::uninit();
        unsafe {
            blst_fr_sub(out.as_mut_ptr(), &self.element, &rhs.element);
            Self {
                element: out.assume_init(),
            }
        }
    }
}

impl Mul for Fr {
    type Output = Self;

    fn mul(self, rhs: Self) -> Self::Output {
        let mut out = MaybeUninit::<blst_fr>::uninit();
        unsafe {
            blst_fr_mul(out.as_mut_ptr(), &self.element, &rhs.element);
            Self {
                element: out.assume_init(),
            }
        }
    }
}

impl Div for Fr {
    type Output = Self;

    fn div(self, rhs: Self) -> Self::Output {
        assert_ne!(rhs, Fr::ZERO, "division by zero in finite field Fr");
        let mut inv = MaybeUninit::<blst_fr>::uninit();
        let mut out = MaybeUninit::<blst_fr>::uninit();
        unsafe {
            blst_fr_eucl_inverse(inv.as_mut_ptr(), &rhs.element);
            blst_fr_mul(out.as_mut_ptr(), &self.element, inv.as_ptr());
            Self {
                element: out.assume_init(),
            }
        }
    }
}

impl Neg for Fr {
    type Output = Self;

    fn neg(self) -> Self::Output {
        let mut out = MaybeUninit::<blst_fr>::uninit();
        unsafe {
            blst_fr_cneg(out.as_mut_ptr(), &self.element, true);
            Self {
                element: out.assume_init(),
            }
        }
    }
}

#[derive(Clone, Copy, Debug, Default, Eq, PartialEq)]
pub struct P1 {
    element: blst_p1,
}

impl P1 {
    pub const INF: Self = Self {
        element: blst_p1 {
            x: blst_fp {
                l: [0, 0, 0, 0, 0, 0],
            },
            y: blst_fp {
                l: [0, 0, 0, 0, 0, 0],
            },
            z: blst_fp {
                l: [0, 0, 0, 0, 0, 0],
            },
        },
    };
    pub const BITS: usize = 384;
    pub const BYTES: usize = Self::BITS / 8;

    pub fn deserialize(bytes: impl AsRef<[u8; Self::BYTES]>) -> Result<Self, ECGroupError> {
        let mut affine = MaybeUninit::<blst_p1_affine>::uninit();
        let mut out = MaybeUninit::<blst_p1>::uninit();
        unsafe {
            // NOTE: deserialize performs a curve check but not a subgroup check. if that changes,
            // then we should encounter `unreachable` for `BLST_POINT_NOT_IN_GROUP` in tests.
            match blst_p1_deserialize(affine.as_mut_ptr(), bytes.as_ref().as_ptr()) {
                BLST_ERROR::BLST_SUCCESS => {}
                BLST_ERROR::BLST_BAD_ENCODING => return Err(ECGroupError::InvalidEncoding),
                BLST_ERROR::BLST_POINT_NOT_ON_CURVE => return Err(ECGroupError::NotOnCurve),
                other => unreachable!("{other:?}"),
            }
            if !blst_p1_affine_in_g1(affine.as_ptr()) {
                return Err(ECGroupError::NotInGroup);
            }

            blst_p1_from_affine(out.as_mut_ptr(), affine.as_ptr());
            Ok(Self {
                element: out.assume_init(),
            })
        }
    }

<<<<<<< HEAD
    // TODO: make available as `const`
    pub fn neg_generator() -> Self {
        let mut out = MaybeUninit::<blst_p1>::uninit();
        unsafe {
            blst_p1_from_affine(out.as_mut_ptr(), &BLS12_381_NEG_G1);
            Self {
                element: out.assume_init(),
            }
        }
=======
    pub fn serialize(&self) -> [u8; Self::BYTES] {
        let mut out = [0; Self::BYTES];
        unsafe {
            blst_p1_compress(out.as_mut_ptr(), &self.element);
        }
        out
>>>>>>> 35f4cebf
    }
}

impl AsRef<Self> for P1 {
    fn as_ref(&self) -> &Self {
        self
    }
}

impl Add for P1 {
    type Output = Self;

    fn add(self, rhs: Self) -> Self::Output {
        let mut out = MaybeUninit::<blst_p1>::uninit();
        unsafe {
            blst_p1_add(out.as_mut_ptr(), &self.element, &rhs.element);
            Self {
                element: out.assume_init(),
            }
        }
    }
}

impl Mul<Scalar> for P1 {
    type Output = Self;

    fn mul(self, rhs: Scalar) -> Self::Output {
        let mut out = MaybeUninit::<blst_p1>::uninit();
        unsafe {
            blst_p1_mult(out.as_mut_ptr(), &self.element, rhs.element.b.as_ptr(), 255);
            Self {
                element: out.assume_init(),
            }
        }
    }
}

impl Neg for P1 {
    type Output = Self;

    fn neg(mut self) -> Self::Output {
        unsafe {
            blst_p1_cneg(&mut self.element, true);
        }
        self
    }
}

#[derive(Clone, Copy, Debug, Default, Eq, PartialEq)]
pub struct P2 {
    element: blst_p2,
}

impl P2 {
    pub const BITS: usize = 768;
    pub const BYTES: usize = Self::BITS / 8;

    pub fn deserialize(bytes: impl AsRef<[u8; Self::BYTES]>) -> Result<Self, ECGroupError> {
        let mut affine = MaybeUninit::<blst_p2_affine>::uninit();
        let mut out = MaybeUninit::<blst_p2>::uninit();
        unsafe {
            // NOTE: deserialize performs a curve check but not a subgroup check. if that changes,
            // then we should encounter `unreachable` for `BLST_POINT_NOT_IN_GROUP` in tests.
            match blst_p2_deserialize(affine.as_mut_ptr(), bytes.as_ref().as_ptr()) {
                BLST_ERROR::BLST_SUCCESS => {}
                BLST_ERROR::BLST_BAD_ENCODING => return Err(ECGroupError::InvalidEncoding),
                BLST_ERROR::BLST_POINT_NOT_ON_CURVE => return Err(ECGroupError::NotOnCurve),
                other => unreachable!("{other:?}"),
            }
            if !blst_p2_affine_in_g2(affine.as_ptr()) {
                return Err(ECGroupError::NotInGroup);
            }

            blst_p2_from_affine(out.as_mut_ptr(), affine.as_ptr());
            Ok(Self {
                element: out.assume_init(),
            })
        }
    }

    // TODO: make available as `const`
    pub fn generator() -> Self {
        let mut out = MaybeUninit::<blst_p2>::uninit();
        unsafe {
            blst_p2_from_affine(out.as_mut_ptr(), &BLS12_381_G2);
            Self {
                element: out.assume_init(),
            }
        }
    }

    // TODO: make available as `const`
    pub fn neg_generator() -> Self {
        let mut out = MaybeUninit::<blst_p2>::uninit();
        unsafe {
            blst_p2_from_affine(out.as_mut_ptr(), &BLS12_381_NEG_G2);
            Self {
                element: out.assume_init(),
            }
        }
    }
}

impl Add for P2 {
    type Output = Self;

    fn add(self, rhs: Self) -> Self::Output {
        let mut out = MaybeUninit::<blst_p2>::uninit();
        unsafe {
            blst_p2_add(out.as_mut_ptr(), &self.element, &rhs.element);
            Self {
                element: out.assume_init(),
            }
        }
    }
}

impl Mul<Scalar> for P2 {
    type Output = Self;

    fn mul(self, rhs: Scalar) -> Self::Output {
        let mut out = MaybeUninit::<blst_p2>::uninit();
        unsafe {
            blst_p2_mult(out.as_mut_ptr(), &self.element, rhs.element.b.as_ptr(), 255);
            Self {
                element: out.assume_init(),
            }
        }
    }
}

pub fn verify_pairings((a1, a2): (P1, P2), (b1, b2): (P1, P2)) -> bool {
    let mut a1_neg_affine = MaybeUninit::<blst_p1_affine>::uninit();
    let mut a2_affine = MaybeUninit::<blst_p2_affine>::uninit();

    let mut b1_affine = MaybeUninit::<blst_p1_affine>::uninit();
    let mut b2_affine = MaybeUninit::<blst_p2_affine>::uninit();

    let mut e1 = MaybeUninit::<blst_fp12>::uninit();
    let mut e2 = MaybeUninit::<blst_fp12>::uninit();
    let mut prod = MaybeUninit::<blst_fp12>::uninit();
    let mut exp = MaybeUninit::<blst_fp12>::uninit();

    unsafe {
        blst_p1_to_affine(a1_neg_affine.as_mut_ptr(), &a1.neg().element);
        blst_p2_to_affine(a2_affine.as_mut_ptr(), &a2.element);

        blst_p1_to_affine(b1_affine.as_mut_ptr(), &b1.element);
        blst_p2_to_affine(b2_affine.as_mut_ptr(), &b2.element);

        blst_miller_loop(e1.as_mut_ptr(), a2_affine.as_ptr(), a1_neg_affine.as_ptr());
        blst_miller_loop(e2.as_mut_ptr(), b2_affine.as_ptr(), b1_affine.as_ptr());

        blst_fp12_mul(prod.as_mut_ptr(), e1.as_ptr(), e2.as_ptr());
        blst_final_exp(exp.as_mut_ptr(), prod.as_ptr());
        blst_fp12_is_one(exp.as_ptr())
    }
}

impl AsRef<Self> for P2 {
    fn as_ref(&self) -> &Self {
        self
    }
}

#[cfg(test)]
mod tests {
    use super::*;

    #[test]
    fn fr_one() {
        assert_eq!(Fr::ONE.as_u64(), 1);
    }

    #[test]
    fn fr_max() {
        assert_eq!(Fr::MAX + Fr::ONE, Fr::ZERO);
    }
}<|MERGE_RESOLUTION|>--- conflicted
+++ resolved
@@ -5,24 +5,15 @@
 
 use alloy_primitives::{FixedBytes, U256};
 use blst::{
-<<<<<<< HEAD
     blst_bendian_from_scalar, blst_final_exp, blst_fp, blst_fp12, blst_fp12_is_one, blst_fp12_mul,
     blst_fr, blst_fr_add, blst_fr_cneg, blst_fr_eucl_inverse, blst_fr_from_scalar,
     blst_fr_from_uint64, blst_fr_mul, blst_fr_sub, blst_miller_loop, blst_p1, blst_p1_add,
-    blst_p1_affine, blst_p1_affine_in_g1, blst_p1_cneg, blst_p1_deserialize, blst_p1_from_affine,
-    blst_p1_mult, blst_p1_to_affine, blst_p2, blst_p2_add, blst_p2_affine, blst_p2_affine_in_g2,
-    blst_p2_deserialize, blst_p2_from_affine, blst_p2_mult, blst_p2_to_affine, blst_scalar,
-    blst_scalar_fr_check, blst_scalar_from_bendian, blst_scalar_from_fr, blst_scalar_from_uint64,
-    blst_uint64_from_fr, BLS12_381_G2, BLS12_381_NEG_G1, BLS12_381_NEG_G2, BLST_ERROR,
-=======
-    blst_bendian_from_scalar, blst_fp, blst_fr, blst_fr_add, blst_fr_eucl_inverse,
-    blst_fr_from_scalar, blst_fr_from_uint64, blst_fr_mul, blst_fr_sub, blst_p1, blst_p1_add,
-    blst_p1_affine, blst_p1_affine_in_g1, blst_p1_compress, blst_p1_deserialize,
-    blst_p1_from_affine, blst_p1_mult, blst_p2, blst_p2_affine, blst_p2_affine_in_g2,
-    blst_p2_deserialize, blst_p2_from_affine, blst_scalar, blst_scalar_fr_check,
-    blst_scalar_from_bendian, blst_scalar_from_fr, blst_scalar_from_uint64, blst_sha256,
-    blst_uint64_from_fr, BLST_ERROR,
->>>>>>> 35f4cebf
+    blst_p1_affine, blst_p1_affine_in_g1, blst_p1_cneg, blst_p1_compress, blst_p1_deserialize,
+    blst_p1_from_affine, blst_p1_mult, blst_p1_to_affine, blst_p2, blst_p2_add, blst_p2_affine,
+    blst_p2_affine_in_g2, blst_p2_deserialize, blst_p2_from_affine, blst_p2_mult,
+    blst_p2_to_affine, blst_scalar, blst_scalar_fr_check, blst_scalar_from_bendian,
+    blst_scalar_from_fr, blst_scalar_from_uint64, blst_sha256, blst_uint64_from_fr, BLS12_381_G2,
+    BLS12_381_NEG_G1, BLS12_381_NEG_G2, BLST_ERROR,
 };
 
 #[derive(Clone, Copy, Debug)]
@@ -376,7 +367,14 @@
         }
     }
 
-<<<<<<< HEAD
+    pub fn serialize(&self) -> [u8; Self::BYTES] {
+        let mut out = [0; Self::BYTES];
+        unsafe {
+            blst_p1_compress(out.as_mut_ptr(), &self.element);
+        }
+        out
+    }
+
     // TODO: make available as `const`
     pub fn neg_generator() -> Self {
         let mut out = MaybeUninit::<blst_p1>::uninit();
@@ -386,14 +384,6 @@
                 element: out.assume_init(),
             }
         }
-=======
-    pub fn serialize(&self) -> [u8; Self::BYTES] {
-        let mut out = [0; Self::BYTES];
-        unsafe {
-            blst_p1_compress(out.as_mut_ptr(), &self.element);
-        }
-        out
->>>>>>> 35f4cebf
     }
 }
 
