[package]
name = "kateth"
version = "0.1.0"
edition = "2021"

[dependencies]
blst = "0.3.11"
<<<<<<< HEAD
hex = "0.4.3"
=======
criterion = "0.5.1"
hex = { version = "0.4.3", optional = true }
>>>>>>> a0a0488a
rand = { version = "0.8.5", optional = true }
serde = { version = "1.0.189", features = ["derive"], optional = true }
serde_json = { version = "1.0.107", optional = true }
serde_yaml = { version = "0.9.25", optional = true }

[dev-dependencies]
<<<<<<< HEAD
criterion = "0.5.1"
=======
hex = "0.4.3"
>>>>>>> a0a0488a
rand = "0.8.5"
serde = { version = "1.0.189", features = ["derive"] }
serde_json = "1.0.107"
serde_yaml = "0.9.25"

[features]
default = []
rand = ["dep:rand"]
serde = ["dep:hex", "dep:serde", "dep:serde_json", "dep:serde_yaml"]

[[bench]]
name = "kzg"
harness = false
required-features = ["rand", "serde"]<|MERGE_RESOLUTION|>--- conflicted
+++ resolved
@@ -5,27 +5,15 @@
 
 [dependencies]
 blst = "0.3.11"
-<<<<<<< HEAD
-hex = "0.4.3"
-=======
-criterion = "0.5.1"
 hex = { version = "0.4.3", optional = true }
->>>>>>> a0a0488a
 rand = { version = "0.8.5", optional = true }
 serde = { version = "1.0.189", features = ["derive"], optional = true }
 serde_json = { version = "1.0.107", optional = true }
 serde_yaml = { version = "0.9.25", optional = true }
 
 [dev-dependencies]
-<<<<<<< HEAD
 criterion = "0.5.1"
-=======
-hex = "0.4.3"
->>>>>>> a0a0488a
 rand = "0.8.5"
-serde = { version = "1.0.189", features = ["derive"] }
-serde_json = "1.0.107"
-serde_yaml = "0.9.25"
 
 [features]
 default = []
