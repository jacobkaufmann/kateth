use crate::{
    bls::{FiniteFieldError, Fr, Scalar, P1},
    kzg::{Commitment, Polynomial, Proof, Setup},
    math::BitReversalPermutation,
};

pub enum Error {
    InvalidFieldElement,
    InvalidLen,
}

impl From<FiniteFieldError> for Error {
    fn from(_err: FiniteFieldError) -> Self {
        Self::InvalidFieldElement
    }
}

// TODO: a blob and a polynomial are essentially the same as written. if that holds, then there
// ought to be a zero-cost conversion between blob and polynomial.
<<<<<<< HEAD
#[derive(Clone)]
=======
#[derive(Clone, Debug)]
>>>>>>> e48b7f19
pub struct Blob<const N: usize> {
    pub(crate) elements: Box<[Fr; N]>,
}

impl<const N: usize> Blob<N> {
    pub const BYTES: usize = Fr::BYTES * N;

    pub fn from_slice(bytes: impl AsRef<[u8]>) -> Result<Self, Error> {
        if bytes.as_ref().len() != Self::BYTES {
            return Err(Error::InvalidLen);
        }

        let mut elements = Box::new([Fr::default(); N]);
        for (i, chunk) in bytes.as_ref().chunks_exact(Fr::BYTES).enumerate() {
            elements[i] = Fr::from_be_slice(chunk)?;
        }

        Ok(Self { elements })
    }

    pub(crate) fn commitment<const G1: usize, const G2: usize>(
        &self,
        setup: impl AsRef<Setup<G1, G2>>,
    ) -> Commitment {
        assert_eq!(G1, N);

        let g1_lagrange = BitReversalPermutation::new(setup.as_ref().g1_lagrange.as_slice());
        let lincomb = P1::lincomb(
            g1_lagrange
                .iter()
                .zip(self.elements.iter().map(Scalar::from)),
        );

        Commitment::from(lincomb)
    }

    pub(crate) fn proof<const G1: usize, const G2: usize>(
        &self,
        commitment: &Commitment,
        setup: impl AsRef<Setup<G1, G2>>,
    ) -> Proof {
        let poly = Polynomial(self.elements.clone());
        let challenge = self.challenge(commitment);
        let (_, proof) = poly.prove(challenge, setup);
        proof
    }

    #[cfg(feature = "rand")]
    pub fn random(gen: &mut impl rand::Rng) -> Self {
        let mut elements = Box::new([Fr::default(); N]);
        for i in 0..N {
            let mut hash = vec![0; 512];
            gen.fill_bytes(&mut hash);
            elements[i] = Fr::hash_to(hash);
        }

        Self { elements }
    }

    pub(crate) fn challenge(&self, commitment: &Commitment) -> Fr {
        let domain = b"FSBLOBVERIFY_V1_";
        let degree = (N as u128).to_be_bytes();

        let comm = commitment.0.serialize();

        let mut data = Vec::with_capacity(8 + 16 + Commitment::BYTES + Self::BYTES);
        data.extend_from_slice(domain);
        data.extend_from_slice(&degree);
        for element in self.elements.iter() {
            let bytes = Scalar::from(element).to_be_bytes();
            data.extend_from_slice(&bytes);
        }
        data.extend_from_slice(&comm);

        Fr::hash_to(data)
    }
}<|MERGE_RESOLUTION|>--- conflicted
+++ resolved
@@ -17,11 +17,7 @@
 
 // TODO: a blob and a polynomial are essentially the same as written. if that holds, then there
 // ought to be a zero-cost conversion between blob and polynomial.
-<<<<<<< HEAD
-#[derive(Clone)]
-=======
 #[derive(Clone, Debug)]
->>>>>>> e48b7f19
 pub struct Blob<const N: usize> {
     pub(crate) elements: Box<[Fr; N]>,
 }
